*.img
*.png
*.jpg
<<<<<<< HEAD
build
.idea
=======
*.jpeg
build
>>>>>>> f0a505b9
<|MERGE_RESOLUTION|>--- conflicted
+++ resolved
@@ -1,10 +1,6 @@
 *.img
 *.png
 *.jpg
-<<<<<<< HEAD
-build
-.idea
-=======
 *.jpeg
 build
->>>>>>> f0a505b9
+.idea